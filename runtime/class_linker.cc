--- conflicted
+++ resolved
@@ -1089,64 +1089,40 @@
 // Keep in sync with InitCallback. Anything we visit, we need to
 // reinit references to when reinitializing a ClassLinker from a
 // mapped image.
-<<<<<<< HEAD
-void ClassLinker::VisitRoots(RootVisitor* visitor, void* arg, bool clean_dirty) {
-  class_roots_ = reinterpret_cast<mirror::ObjectArray<mirror::Class>*>(visitor(class_roots_, arg));
-  DCHECK(class_roots_ != nullptr);
-
-  Thread* self = Thread::Current();
-  {
-    ReaderMutexLock mu(self, dex_lock_);
-    for (mirror::DexCache*& dex_cache : dex_caches_) {
-      dex_cache = reinterpret_cast<mirror::DexCache*>(visitor(dex_cache, arg));
-      DCHECK(dex_cache != nullptr);
-=======
 void ClassLinker::VisitRoots(RootVisitor* visitor, void* arg, bool only_dirty, bool clean_dirty) {
-  visitor(class_roots_, arg);
+  class_roots_ = down_cast<mirror::ObjectArray<mirror::Class>*>(visitor(class_roots_, arg));
   Thread* self = Thread::Current();
   {
     ReaderMutexLock mu(self, dex_lock_);
     if (!only_dirty || dex_caches_dirty_) {
-      for (mirror::DexCache* dex_cache : dex_caches_) {
-        visitor(dex_cache, arg);
+      for (mirror::DexCache*& dex_cache : dex_caches_) {
+        dex_cache = down_cast<mirror::DexCache*>(visitor(dex_cache, arg));
+        DCHECK(dex_cache != nullptr);
       }
       if (clean_dirty) {
         dex_caches_dirty_ = false;
       }
->>>>>>> 613eae4a
     }
   }
 
   {
     ReaderMutexLock mu(self, *Locks::classlinker_classes_lock_);
-<<<<<<< HEAD
-    for (std::pair<size_t const, mirror::Class*>& it : class_table_) {
-      it.second = reinterpret_cast<mirror::Class*>(visitor(it.second, arg));
-      DCHECK(it.second != nullptr);
-=======
     if (!only_dirty || class_table_dirty_) {
-      for (const std::pair<size_t, mirror::Class*>& it : class_table_) {
-        visitor(it.second, arg);
+      for (std::pair<const size_t, mirror::Class*>& it : class_table_) {
+        it.second = down_cast<mirror::Class*>(visitor(it.second, arg));
+        DCHECK(it.second != nullptr);
       }
       if (clean_dirty) {
         class_table_dirty_ = false;
       }
->>>>>>> 613eae4a
     }
 
     // We deliberately ignore the class roots in the image since we
     // handle image roots by using the MS/CMS rescanning of dirty cards.
   }
 
-<<<<<<< HEAD
   array_iftable_ = reinterpret_cast<mirror::IfTable*>(visitor(array_iftable_, arg));
   DCHECK(array_iftable_ != nullptr);
-  if (clean_dirty) {
-    is_dirty_ = false;
-  }
-=======
-  visitor(array_iftable_, arg);
->>>>>>> 613eae4a
 }
 
 void ClassLinker::VisitClasses(ClassVisitor* visitor, void* arg) {
